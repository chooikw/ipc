--- conflicted
+++ resolved
@@ -4,41 +4,23 @@
 -include .env
 export
 
-<<<<<<< HEAD
-.PHONY: help fmt deploy-usdctest mint-usdc check-balance deploy-replica deploy-controller initialize-replica initialize-controller approve-token deposit withdraw check-replica-balance
-=======
 .PHONY: help install fmt set-original-token deploy-usdctest mint-usdc check-balance deploy-replica deploy-controller initialize-replica initialize-controller approve-token deposit withdraw check-replica-balance
->>>>>>> 3e339615
 
 help:
 	@echo "Available targets:"
 	@echo ""
 	@echo "Setup and Configuration:"
 	@echo "  install                                - Install dependencies."
-<<<<<<< HEAD
-	@echo "  deploy-usdctest                        - Deploy the USDCTest contract to be used as the Original Token."
-	@echo "  mint-usdc                              - Mint 1000 USDCTest tokens to the specified wallet in .env file."
-	@echo "  check-balance                          - Check the Original Token token balance in the wallet."
-=======
 	@echo "  fmt                                    - Format the Solidity files."
 	@echo "  set-original-token                     - Set the original token address."
 	@echo ""
 	@echo "Deployment and Contract Setup:"
->>>>>>> 3e339615
 	@echo "  deploy-replica-implementation          - Deploy the token replica contract implementation."
 	@echo "  deploy-replica-proxy                   - Deploy the token replica proxy."
 	@echo "  deploy-controller-implementation       - Deploy the token controller contract implementation."
 	@echo "  deploy-controller-proxy                - Deploy the token controller proxy."
 	@echo "  link-replica                           - Link the replica with the token controller address."
 	@echo "  link-controller                        - Link the controller with the token replica address."
-<<<<<<< HEAD
-	@echo "  approve-token                          - Approve Original Token for transfer."
-	@echo "  deposit-token                          - Deposit Original Token to the subnet."
-	@echo "  check-replica-balance                  - Check the token replica balance."
-	@echo "  withdraw-token                         - Withdraw Original Token from the subnet."
-	@echo "  deploy-replica-implementation-v2       - Deploy the token replica contract implementation v2 for upgrading. Overwrites the config file with the new implementation address."
-	@echo "  deploy-controller-implementation-v2    - Deploy the token controller contract implementation v2 for upgrading. Overwrites the config file with the new implementation address."
-=======
 	@echo ""
 	@echo "Token Operations and Balance Checks:"
 	@echo "  approve-token                          - Approve Original Token for transfer."
@@ -50,7 +32,6 @@
 	@echo "Upgrades:"
 	@echo "  deploy-replica-implementation-v2       - Deploy the token replica contract implementation v2 for upgrading."
 	@echo "  deploy-controller-implementation-v2    - Deploy the token controller contract implementation v2 for upgrading."
->>>>>>> 3e339615
 	@echo "  upgrade-replica-proxy                  - Upgrade the token replica proxy to a new implementation."
 	@echo "  upgrade-controller-proxy               - Upgrade the token controller proxy to a new implementation."
 	@echo ""
@@ -93,13 +74,8 @@
 check-balance:
 	@echo "Checking wallet balance..."
 	@WALLET_ADDRESS=$$(cast wallet address --private-key $$ORIGIN_NET_PRIVATE_KEY); \
-<<<<<<< HEAD
-	USDCTEST_ADDR=$$(cat config.json | jq -r '.LinkedToken.OriginalToken'); \
-	cast call $$USDCTEST_ADDR "$$(cast calldata 'balanceOf(address)' $$WALLET_ADDRESS)" --rpc-url $$ORIGIN_NET_RPC_URL
-=======
 	ORIGINAL_TOKEN_ADDR=$$(cat config.json | jq -r '.LinkedToken.OriginalToken'); \
 	cast call $$ORIGINAL_TOKEN_ADDR "$$(cast calldata 'balanceOf(address)' $$WALLET_ADDRESS)" --rpc-url $$ORIGIN_NET_RPC_URL
->>>>>>> 3e339615
 
 deploy-replica-implementation:
 	@echo "Deploying token replica contract on subnet..."
@@ -108,13 +84,8 @@
 deploy-replica-proxy:
 	@echo "Deploying token replica proxy contract on Origin Net..."
 	@LinkedTokenReplicaImplementation=$$(cat config.json | jq -r '.LinkedToken.LinkedTokenReplicaImplementation'); \
-<<<<<<< HEAD
-	USDCTEST_ADDR=$$(cat config.json | jq -r '.LinkedToken.OriginalToken'); \
-	forge script script/DeployIpcTokenReplica.s.sol:DeployIpcTokenReplica --skip-simulation --rpc-url $$SUBNET_RPC_URL --private-key $$SUBNET_PRIVATE_KEY --broadcast -vvvv --ffi --sig "deployIpcTokenReplicaProxy(address,address,address,uint64,address[],string,string,uint8)" -- $$LinkedTokenReplicaImplementation $$SUBNET_GATEWAY $$USDCTEST_ADDR $$ORIGIN_NET_CHAIN_ID '[]' $$REPLICA_TOKEN_NAME $$REPLICA_TOKEN_SYMBOL $$REPLICA_TOKEN_DECIMALS
-=======
 	ORIGINAL_TOKEN_ADDR=$$(cat config.json | jq -r '.LinkedToken.OriginalToken'); \
 	forge script script/DeployIpcTokenReplica.s.sol:DeployIpcTokenReplica --skip-simulation --rpc-url $$SUBNET_RPC_URL --private-key $$SUBNET_PRIVATE_KEY --broadcast -vvvv --ffi --sig "deployIpcTokenReplicaProxy(address,address,address,uint64,address[],string,string,uint8)" -- $$LinkedTokenReplicaImplementation $$SUBNET_GATEWAY $$ORIGINAL_TOKEN_ADDR $$ORIGIN_NET_CHAIN_ID '[]' $$REPLICA_TOKEN_NAME $$REPLICA_TOKEN_SYMBOL $$REPLICA_TOKEN_DECIMALS
->>>>>>> 3e339615
 
 
 deploy-controller-implementation:
@@ -124,13 +95,8 @@
 deploy-controller-proxy:
 	@echo "Deploying token controller proxy contract on Origin Net..."
 	@LinkedTokenControllerImplementation=$$(cat config.json | jq -r '.LinkedToken.LinkedTokenControllerImplementation'); \
-<<<<<<< HEAD
-	USDCTEST_ADDR=$$(cat config.json | jq -r '.LinkedToken.OriginalToken'); \
-	forge script script/DeployIpcTokenController.s.sol:DeployIpcTokenController --skip-simulation --rpc-url $$ORIGIN_NET_RPC_URL --private-key $$ORIGIN_NET_PRIVATE_KEY --broadcast -vvvv --ffi --sig "deployIpcTokenControllerProxy(address,address,address,uint64,address[])" -- $$LinkedTokenControllerImplementation $$ORIGIN_NET_GATEWAY $$USDCTEST_ADDR $$ORIGIN_NET_CHAIN_ID "[$$SUBNET_ROUTE_IN_ETH_FORMAT]"
-=======
 	ORIGINAL_TOKEN_ADDR=$$(cat config.json | jq -r '.LinkedToken.OriginalToken'); \
 	forge script script/DeployIpcTokenController.s.sol:DeployIpcTokenController --skip-simulation --rpc-url $$ORIGIN_NET_RPC_URL --private-key $$ORIGIN_NET_PRIVATE_KEY --broadcast -vvvv --ffi --sig "deployIpcTokenControllerProxy(address,address,address,uint64,address[])" -- $$LinkedTokenControllerImplementation $$ORIGIN_NET_GATEWAY $$ORIGINAL_TOKEN_ADDR $$ORIGIN_NET_CHAIN_ID "[$$SUBNET_ROUTE_IN_ETH_FORMAT]"
->>>>>>> 3e339615
 
 link-controller:
 	@echo "Updating controller with replica's address..."
@@ -145,16 +111,6 @@
 	cast send $$REPLICA_ADDR "setLinkedContract(address)" --rpc-url $$SUBNET_RPC_URL --private-key $$SUBNET_PRIVATE_KEY -- $$CONTROLLER_ADDR
 
 
-<<<<<<< HEAD
-approve-usdc:
-	@echo "Approving USDC for Controller Contract..."
-	@CONTROLLER_ADDR=$$(cat config.json | jq -r '.LinkedToken.LinkedTokenControllerProxy'); \
-	USDCTEST_ADDR=$$(cat config.json | jq -r '.LinkedToken.OriginalToken'); \
-	cast send $$USDCTEST_ADDR "approve(address,uint256)" --rpc-url $$ORIGIN_NET_RPC_URL --private-key $$ORIGIN_NET_PRIVATE_KEY -- $$CONTROLLER_ADDR $$AMOUNT
-
-deposit-usdc:
-	@echo "Depositing USDC to subnet..."
-=======
 approve-token:
 	@echo "Approving Original Token for Controller Contract..."
 	@CONTROLLER_ADDR=$$(cat config.json | jq -r '.LinkedToken.LinkedTokenControllerProxy'); \
@@ -163,7 +119,6 @@
 
 deposit-token:
 	@echo "Depositing Original Token to subnet..."
->>>>>>> 3e339615
 	@WALLET_ADDRESS=$$(cast wallet address --private-key $$ORIGIN_NET_PRIVATE_KEY); \
 	CONTROLLER_ADDR=$$(cat config.json | jq -r '.LinkedToken.LinkedTokenControllerProxy'); \
 	cast send $$CONTROLLER_ADDR "linkedTransfer(address,uint256)" $$WALLET_ADDRESS $$AMOUNT --rpc-url $$ORIGIN_NET_RPC_URL --private-key $$ORIGIN_NET_PRIVATE_KEY
@@ -184,11 +139,7 @@
 	@echo "Deploying token replica contract v2 on subnet..."
 	forge script script/DeployIpcTokenReplica.s.sol:DeployIpcTokenReplica --skip-simulation --rpc-url $$SUBNET_RPC_URL --private-key $$SUBNET_PRIVATE_KEY --broadcast -vvvv --ffi --sig "deployIpcTokenReplicaV2()"
 
-<<<<<<< HEAD
-deploy-controller-implementation:
-=======
 deploy-controller-implementation-v2:
->>>>>>> 3e339615
 	@echo "Deploying token controller v2 implementation contract on Origin Net..."
 	forge script script/DeployIpcTokenController.s.sol:DeployIpcTokenController --skip-simulation --rpc-url $$ORIGIN_NET_RPC_URL --private-key $$ORIGIN_NET_PRIVATE_KEY --broadcast -vvvv --ffi --sig "deployIpcTokenControllerV2()"
 
@@ -196,29 +147,15 @@
 upgrade-replica-proxy:
 	@echo "Upgrading token replica proxy contract on IPC... Please run make deploy-replica-implementation-v2 to deploy a new implementation and upgrade config.json before running this command."
 	@LinkedTokenReplicaImplementation=$$(cat config.json | jq -r '.LinkedToken.LinkedTokenReplicaImplementation'); \
-<<<<<<< HEAD
-	USDCTEST_ADDR=$$(cat config.json | jq -r '.LinkedToken.OriginalToken'); \
-	LinkedTokenReplicaProxy=$$(cat config.json | jq -r '.LinkedToken.LinkedTokenReplicaProxy'); \
-	LinkedTokenControllerProxy=$$(cat config.json | jq -r '.LinkedToken.LinkedTokenControllerProxy'); \
-	forge script script/DeployIpcTokenReplica.s.sol:DeployIpcTokenReplica --skip-simulation --rpc-url $$SUBNET_RPC_URL --private-key $$SUBNET_PRIVATE_KEY --broadcast -vvvv --ffi --sig "upgradeIpcTokenReplica(address,address,address,address,uint64,address[],address,string,string,uint8)" -- $$LinkedTokenReplicaProxy $$LinkedTokenReplicaImplementation $$SUBNET_GATEWAY $$USDCTEST_ADDR $$ORIGIN_NET_CHAIN_ID '[]' $$LinkedTokenControllerProxy $$REPLICA_TOKEN_NAME $$REPLICA_TOKEN_SYMBOL $$REPLICA_TOKEN_DECIMALS
-=======
 	ORIGINAL_TOKEN_ADDR=$$(cat config.json | jq -r '.LinkedToken.OriginalToken'); \
 	LinkedTokenReplicaProxy=$$(cat config.json | jq -r '.LinkedToken.LinkedTokenReplicaProxy'); \
 	LinkedTokenControllerProxy=$$(cat config.json | jq -r '.LinkedToken.LinkedTokenControllerProxy'); \
 	forge script script/DeployIpcTokenReplica.s.sol:DeployIpcTokenReplica --skip-simulation --rpc-url $$SUBNET_RPC_URL --private-key $$SUBNET_PRIVATE_KEY --broadcast -vvvv --ffi --sig "upgradeIpcTokenReplica(address,address,address,address,uint64,address[],address,string,string,uint8)" -- $$LinkedTokenReplicaProxy $$LinkedTokenReplicaImplementation $$SUBNET_GATEWAY $$ORIGINAL_TOKEN_ADDR $$ORIGIN_NET_CHAIN_ID '[]' $$LinkedTokenControllerProxy $$REPLICA_TOKEN_NAME $$REPLICA_TOKEN_SYMBOL $$REPLICA_TOKEN_DECIMALS
->>>>>>> 3e339615
 
 upgrade-controller-proxy:
 	@echo "Upgrading token replica proxy contract on IPC... Please run make deploy-replica-implementation-v2 to deploy a new implementation and upgrade config.json before running this command."
 	@LinkedTokenControllerImplementation=$$(cat config.json | jq -r '.LinkedToken.LinkedTokenControllerImplementation'); \
-<<<<<<< HEAD
-	USDCTEST_ADDR=$$(cat config.json | jq -r '.LinkedToken.OriginalToken'); \
-	LinkedTokenReplicaProxy=$$(cat config.json | jq -r '.LinkedToken.LinkedTokenReplicaProxy'); \
-	LinkedTokenControllerProxy=$$(cat config.json | jq -r '.LinkedToken.LinkedTokenControllerProxy'); \
-	forge script script/DeployIpcTokenController.s.sol:DeployIpcTokenController --skip-simulation --rpc-url $$ORIGIN_NET_RPC_URL --private-key $$ORIGIN_NET_PRIVATE_KEY --broadcast -vvvv --ffi --sig "upgradeIpcTokenController(address,address,address,address,uint64,address[],address)" -- $$LinkedTokenControllerProxy $$LinkedTokenControllerImplementation $$ORIGIN_NET_GATEWAY $$USDCTEST_ADDR $$ORIGIN_NET_CHAIN_ID "[$$SUBNET_ROUTE_IN_ETH_FORMAT]" $$LinkedTokenReplicaProxy
-=======
 	ORIGINAL_TOKEN_ADDR=$$(cat config.json | jq -r '.LinkedToken.OriginalToken'); \
 	LinkedTokenReplicaProxy=$$(cat config.json | jq -r '.LinkedToken.LinkedTokenReplicaProxy'); \
 	LinkedTokenControllerProxy=$$(cat config.json | jq -r '.LinkedToken.LinkedTokenControllerProxy'); \
-	forge script script/DeployIpcTokenController.s.sol:DeployIpcTokenController --skip-simulation --rpc-url $$ORIGIN_NET_RPC_URL --private-key $$ORIGIN_NET_PRIVATE_KEY --broadcast -vvvv --ffi --sig "upgradeIpcTokenController(address,address,address,address,uint64,address[],address)" -- $$LinkedTokenControllerProxy $$LinkedTokenControllerImplementation $$ORIGIN_NET_GATEWAY $$ORIGINAL_TOKEN_ADDR $$ORIGIN_NET_CHAIN_ID "[$$SUBNET_ROUTE_IN_ETH_FORMAT]" $$LinkedTokenReplicaProxy
->>>>>>> 3e339615
+	forge script script/DeployIpcTokenController.s.sol:DeployIpcTokenController --skip-simulation --rpc-url $$ORIGIN_NET_RPC_URL --private-key $$ORIGIN_NET_PRIVATE_KEY --broadcast -vvvv --ffi --sig "upgradeIpcTokenController(address,address,address,address,uint64,address[],address)" -- $$LinkedTokenControllerProxy $$LinkedTokenControllerImplementation $$ORIGIN_NET_GATEWAY $$ORIGINAL_TOKEN_ADDR $$ORIGIN_NET_CHAIN_ID "[$$SUBNET_ROUTE_IN_ETH_FORMAT]" $$LinkedTokenReplicaProxy