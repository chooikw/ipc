// Copyright 2022-2024 Protocol Labs
// SPDX-License-Identifier: Apache-2.0, MIT

use std::sync::Arc;

use anyhow::{anyhow, bail, Context};
use cid::{multihash::Code, Cid};
use ethers::{abi::Tokenize, core::abi::Abi};
use fendermint_actors::Manifest as CustomActorManifest;
use fendermint_vm_actor_interface::{
    account::{self, ACCOUNT_ACTOR_CODE_ID},
    eam::{self, EthAddress},
    ethaccount::ETHACCOUNT_ACTOR_CODE_ID,
    evm,
    init::{self, builtin_actor_eth_addr},
    multisig::{self, MULTISIG_ACTOR_CODE_ID},
    system, EMPTY_ARR,
};
use fendermint_vm_core::Timestamp;
use fendermint_vm_genesis::{Account, Multisig, PowerScale};
use fvm::{
    engine::MultiEngine,
    machine::Manifest,
    state_tree::{ActorState, StateTree},
};
use fvm_ipld_blockstore::Blockstore;
use fvm_ipld_car::load_car_unchecked;
use fvm_ipld_encoding::{BytesDe, CborStore, RawBytes};
use fvm_shared::{
    address::{Address, Payload},
    clock::ChainEpoch,
    econ::TokenAmount,
    message::Message,
    state::StateTreeVersion,
    version::NetworkVersion,
    ActorID, BLOCK_GAS_LIMIT, METHOD_CONSTRUCTOR,
};
use num_traits::Zero;
use serde::{de, Serialize};

use super::{exec::MachineBlockstore, FvmExecState, FvmStateParams};

/// Create an empty state tree.
pub fn empty_state_tree<DB: Blockstore>(store: DB) -> anyhow::Result<StateTree<DB>> {
    let state_tree = StateTree::new(store, StateTreeVersion::V5)?;
    Ok(state_tree)
}

/// Initially we can only set up an empty state tree.
/// Then we have to create the built-in actors' state that the FVM relies on.
/// Then we can instantiate an FVM execution engine, which we can use to construct FEVM based actors.
enum Stage<DB: Blockstore + Clone + 'static> {
    Tree(StateTree<DB>),
    Exec(FvmExecState<DB>),
}

/// A state we create for the execution of genesis initialisation.
pub struct FvmGenesisState<DB>
where
    DB: Blockstore + Clone + 'static,
{
    pub manifest_data_cid: Cid,
    pub manifest: Manifest,
    pub custom_actor_manifest: CustomActorManifest,
    store: DB,
    multi_engine: Arc<MultiEngine>,
    stage: Stage<DB>,
}

async fn parse_bundle<DB: Blockstore>(store: &DB, bundle: &[u8]) -> anyhow::Result<(u32, Cid)> {
    let bundle_roots = load_car_unchecked(&store, bundle).await?;
    let bundle_root = match bundle_roots.as_slice() {
        [root] => root,
        roots => {
            return Err(anyhow!(
                "expected one root in builtin actor bundle; got {}",
                roots.len()
            ))
        }
    };

    let (manifest_version, manifest_data_cid): (u32, Cid) = match store.get_cbor(bundle_root)? {
        Some(vd) => vd,
        None => {
            return Err(anyhow!(
                "no manifest information in bundle root {}",
                bundle_root
            ))
        }
    };

    Ok((manifest_version, manifest_data_cid))
}

impl<DB> FvmGenesisState<DB>
where
    DB: Blockstore + Clone + 'static,
{
    pub async fn new(
        store: DB,
        multi_engine: Arc<MultiEngine>,
        bundle: &[u8],
        custom_actor_bundle: &[u8],
    ) -> anyhow::Result<Self> {
        // Load the builtin actor bundle.
        let (manifest_version, manifest_data_cid): (u32, Cid) =
            parse_bundle(&store, bundle).await?;
        let manifest = Manifest::load(&store, &manifest_data_cid, manifest_version)?;

        // Load the custom actor bundle.
        let (custom_manifest_version, custom_manifest_data_cid): (u32, Cid) =
            parse_bundle(&store, custom_actor_bundle).await?;
        let custom_actor_manifest =
            CustomActorManifest::load(&store, &custom_manifest_data_cid, custom_manifest_version)?;

        let state_tree = empty_state_tree(store.clone())?;

        let state = Self {
            manifest_data_cid,
            manifest,
            custom_actor_manifest,
            store,
            multi_engine,
            stage: Stage::Tree(state_tree),
        };

        Ok(state)
    }

    /// Instantiate the execution state, once the basic genesis parameters are known.
    ///
    /// This must be called before we try to instantiate any EVM actors in genesis.
    pub fn init_exec_state(
        &mut self,
        timestamp: Timestamp,
        network_version: NetworkVersion,
        base_fee: TokenAmount,
        circ_supply: TokenAmount,
        chain_id: u64,
        power_scale: PowerScale,
    ) -> anyhow::Result<()> {
        self.stage = match self.stage {
            Stage::Exec(_) => bail!("execution engine already initialized"),
            Stage::Tree(ref mut state_tree) => {
                // We have to flush the data at this point.
                let state_root = state_tree.flush()?;

                let params = FvmStateParams {
                    state_root,
                    timestamp,
                    network_version,
                    base_fee,
                    circ_supply,
                    chain_id,
                    power_scale,
                    app_version: 0,
                };

                let exec_state =
                    FvmExecState::new(self.store.clone(), &self.multi_engine, 1, params)
                        .context("failed to create exec state")?;

                Stage::Exec(exec_state)
            }
        };
        Ok(())
    }

    /// Flush the data to the block store. Returns the state root cid and the underlying state store.
    pub fn finalize(self) -> anyhow::Result<(Cid, DB)> {
        match self.stage {
            Stage::Tree(_) => Err(anyhow!("invalid finalize state")),
            Stage::Exec(exec_state) => match exec_state.commit()? {
                (_, _, true) => bail!("FVM parameters are not expected to be updated in genesis"),
                (cid, _, _) => Ok((cid, self.store)),
<<<<<<< HEAD
            },
        }
    }

    /// Flush the data to the block store. Returns the state root cid and the underlying state store.
    pub fn finalize(self) -> anyhow::Result<(Cid, DB)> {
        match self.stage {
            Stage::Tree(_) => Err(anyhow!("invalid finalize state")),
            Stage::Exec(exec_state) => match exec_state.commit()? {
                (_, _, true) => bail!("FVM parameters are not expected to be updated in genesis"),
                (cid, _, _) => Ok((cid, self.store)),
=======
>>>>>>> 8eae194c
            },
        }
    }

    /// Replaces the built in actor with custom actor. This assumes the system actor is already
    /// created, else it would throw an error.
    pub fn replace_builtin_actor(
        &mut self,
        built_in_actor_name: &str,
        built_in_actor_id: ActorID,
        custom_actor_name: &str,
        state: &impl Serialize,
        balance: TokenAmount,
        delegated_address: Option<Address>,
    ) -> anyhow::Result<()> {
        let code_cid = self
            .update_system_actor_manifest(built_in_actor_name, custom_actor_name)
            .context("failed to replace system actor manifest")?;

        self.create_actor_internal(
            code_cid,
            built_in_actor_id,
            state,
            balance,
            delegated_address,
        )
    }

    /// Update the manifest id of the system actor, returns the code cid of the replacing
    /// custom actor.
    fn update_system_actor_manifest(
        &mut self,
        built_in_actor_name: &str,
        custom_actor_name: &str,
    ) -> anyhow::Result<Cid> {
        let code = *self
            .custom_actor_manifest
            .code_by_name(custom_actor_name)
            .ok_or_else(|| anyhow!("replacement {custom_actor_name} actor not found"))?;

        let manifest_cid = self
            .get_actor_state::<system::State>(system::SYSTEM_ACTOR_ID)?
            .builtin_actors;

        let mut built_in_actors: Vec<(String, Cid)> = self
            .store()
            .get_cbor(&manifest_cid)
            .context("could not load built in actors")?
            .ok_or_else(|| anyhow!("cannot find manifest cid {}", manifest_cid))?;

        for (_, code_cid) in built_in_actors
            .iter_mut()
            .filter(|(n, _)| n == built_in_actor_name)
        {
            *code_cid = code
        }

        let builtin_actors = self.put_state(built_in_actors)?;
        let new_cid = self.put_state(system::State { builtin_actors })?;
        let mutate = |actor_state: &mut ActorState| {
            actor_state.state = new_cid;
            Ok(())
        };

        self.with_state_tree(
            |s| s.mutate_actor(system::SYSTEM_ACTOR_ID, mutate),
            |s| s.mutate_actor(system::SYSTEM_ACTOR_ID, mutate),
        )?;

        Ok(code)
    }

    pub fn create_builtin_actor(
        &mut self,
        code_id: u32,
        id: ActorID,
        state: &impl Serialize,
        balance: TokenAmount,
        delegated_address: Option<Address>,
    ) -> anyhow::Result<()> {
        // Retrieve the CID of the actor code by the numeric ID.
        let code_cid = *self
            .manifest
            .code_by_id(code_id)
            .ok_or_else(|| anyhow!("can't find {code_id} in the manifest"))?;

        self.create_actor_internal(code_cid, id, state, balance, delegated_address)
    }

    pub fn create_custom_actor(
        &mut self,
        name: &str,
        id: ActorID,
        state: &impl Serialize,
        balance: TokenAmount,
        delegated_address: Option<Address>,
    ) -> anyhow::Result<()> {
        // Retrieve the CID of the actor code by the numeric ID.
        let code_cid = *self
            .custom_actor_manifest
            .code_by_name(name)
            .ok_or_else(|| anyhow!("can't find actor: {name} in the custom actor manifest"))?;

        self.create_actor_internal(code_cid, id, state, balance, delegated_address)
    }

    pub fn construct_custom_actor(
        &mut self,
        name: &str,
        id: ActorID,
        state: &impl Serialize,
        balance: TokenAmount,
        delegated_address: Option<Address>,
    ) -> anyhow::Result<()> {
        // Retrieve the CID of the actor code by the numeric ID.
        let code_cid = *self
            .custom_actor_manifest
            .code_by_name(name)
            .ok_or_else(|| anyhow!("can't find actor: {name} in the custom actor manifest"))?;

        self.create_actor_internal(code_cid, id, state, balance, delegated_address)
    }

    /// Creates an actor using code specified in the manifest.
    fn create_actor_internal(
        &mut self,
        code_cid: Cid,
        id: ActorID,
        state: &impl Serialize,
        balance: TokenAmount,
        delegated_address: Option<Address>,
    ) -> anyhow::Result<()> {
        let state_cid = self.put_state(state)?;

        let actor_state = ActorState {
            code: code_cid,
            state: state_cid,
            sequence: 0,
            balance,
            delegated_address,
        };

        self.with_state_tree(
            |s| s.set_actor(id, actor_state.clone()),
            |s| s.set_actor(id, actor_state.clone()),
        );

        {
            let cid = self.with_state_tree(|s| s.flush(), |s| s.flush())?;
            tracing::debug!(
                state_root = cid.to_string(),
                actor_id = id,
                "interim state root after actor creation"
            );
        }

        Ok(())
    }

    pub fn create_account_actor(
        &mut self,
        acct: Account,
        balance: TokenAmount,
        ids: &init::AddressMap,
    ) -> anyhow::Result<()> {
        let owner = acct.owner.0;

        let id = ids
            .get(&owner)
            .ok_or_else(|| anyhow!("can't find ID for owner {owner}"))?;

        match owner.payload() {
            Payload::Secp256k1(_) => {
                let state = account::State { address: owner };
                self.create_builtin_actor(ACCOUNT_ACTOR_CODE_ID, *id, &state, balance, None)
            }
            Payload::Delegated(d) if d.namespace() == eam::EAM_ACTOR_ID => {
                let state = EMPTY_ARR;
                // NOTE: Here we could use the placeholder code ID as well.
                self.create_builtin_actor(
                    ETHACCOUNT_ACTOR_CODE_ID,
                    *id,
                    &state,
                    balance,
                    Some(owner),
                )
            }
            other => Err(anyhow!("unexpected actor owner: {other:?}")),
        }
    }

    pub fn create_multisig_actor(
        &mut self,
        ms: Multisig,
        balance: TokenAmount,
        ids: &init::AddressMap,
        next_id: ActorID,
    ) -> anyhow::Result<()> {
        let mut signers = Vec::new();

        // Make sure every signer has their own account.
        for signer in ms.signers {
            let id = ids
                .get(&signer.0)
                .ok_or_else(|| anyhow!("can't find ID for signer {}", signer.0))?;

            if self
                .with_state_tree(|s| s.get_actor(*id), |s| s.get_actor(*id))?
                .is_none()
            {
                self.create_account_actor(Account { owner: signer }, TokenAmount::zero(), ids)?;
            }

            signers.push(*id)
        }

        // Now create a multisig actor that manages group transactions.
        let state = multisig::State::new(
            self.store(),
            signers,
            ms.threshold,
            ms.vesting_start as ChainEpoch,
            ms.vesting_duration as ChainEpoch,
            balance.clone(),
        )?;

        self.create_builtin_actor(MULTISIG_ACTOR_CODE_ID, next_id, &state, balance, None)
    }

    /// Deploy an EVM contract with a fixed ID and some constructor arguments.
    ///
    /// Returns the hashed Ethereum address we can use to invoke the contract.
    pub fn create_evm_actor_with_cons<T: Tokenize>(
        &mut self,
        id: ActorID,
        abi: &Abi,
        bytecode: Vec<u8>,
        constructor_params: T,
    ) -> anyhow::Result<EthAddress> {
        let constructor = abi
            .constructor()
            .ok_or_else(|| anyhow!("contract doesn't have a constructor"))?;
        let initcode = constructor
            .encode_input(bytecode, &constructor_params.into_tokens())
            .context("failed to encode constructor input")?;

        self.create_evm_actor(id, initcode)
    }

    /// Deploy an EVM contract.
    ///
    /// Returns the hashed Ethereum address we can use to invoke the contract.
    pub fn create_evm_actor(
        &mut self,
        id: ActorID,
        initcode: Vec<u8>,
    ) -> anyhow::Result<EthAddress> {
        // Here we are circumventing the normal way of creating an actor through the EAM and jump ahead to what the `Init` actor would do:
        // https://github.com/filecoin-project/builtin-actors/blob/421855a7b968114ac59422c1faeca968482eccf4/actors/init/src/lib.rs#L97-L107

        // Based on how the EAM constructs it.
        let params = evm::ConstructorParams {
            // We have to pick someone as creator for these quasi built-in types.
            creator: EthAddress::from_id(system::SYSTEM_ACTOR_ID),
            initcode: RawBytes::from(initcode),
        };
        let params = RawBytes::serialize(params)?;

        // When a contract is constructed the EVM actor verifies that it has an Ethereum delegated address.
        // This has been inserted into the Init actor state as well.
        let f0_addr = Address::new_id(id);
        let f4_addr = Address::from(builtin_actor_eth_addr(id));

        let msg = Message {
            version: 0,
            from: init::INIT_ACTOR_ADDR, // asserted by the constructor
            to: f0_addr,
            sequence: 0, // We will use implicit execution which doesn't check or modify this.
            value: TokenAmount::zero(),
            method_num: METHOD_CONSTRUCTOR,
            params,
            gas_limit: BLOCK_GAS_LIMIT,
            gas_fee_cap: TokenAmount::zero(),
            gas_premium: TokenAmount::zero(),
        };

        // Create an empty actor to receive the call.
        self.create_builtin_actor(
            evm::EVM_ACTOR_CODE_ID,
            id,
            &EMPTY_ARR,
            TokenAmount::zero(),
            Some(f4_addr),
        )
        .context("failed to create empty actor")?;

        let (apply_ret, _) = match self.stage {
            Stage::Tree(_) => bail!("execution engine not initialized"),
            Stage::Exec(ref mut exec_state) => exec_state
                .execute_implicit(msg)
                .context("failed to execute message")?,
        };

        {
            let cid = self.with_state_tree(|s| s.flush(), |s| s.flush())?;
            tracing::debug!(
                state_root = cid.to_string(),
                actor_id = id,
                "interim state root after EVM actor initialisation"
            );
        }

        if !apply_ret.msg_receipt.exit_code.is_success() {
            let error_data = apply_ret.msg_receipt.return_data;
            let error_data = if error_data.is_empty() {
                Vec::new()
            } else {
                // The EVM actor might return some revert in the output.
                error_data
                    .deserialize::<BytesDe>()
                    .map(|bz| bz.0)
                    .context("failed to deserialize error data")?
            };

            bail!(
                "failed to deploy EVM actor: code = {}; data = 0x{}; info = {:?}",
                apply_ret.msg_receipt.exit_code,
                hex::encode(error_data),
                apply_ret.failure_info,
            );
        }

        let addr: [u8; 20] = match f4_addr.payload() {
            Payload::Delegated(addr) => addr.subaddress().try_into().expect("hash is 20 bytes"),
            other => panic!("not an f4 address: {other:?}"),
        };

        Ok(EthAddress(addr))
    }

    pub fn store(&self) -> &DB {
        &self.store
    }

    pub fn exec_state(&mut self) -> Option<&mut FvmExecState<DB>> {
        match self.stage {
            Stage::Tree(_) => None,
            Stage::Exec(ref mut exec) => Some(exec),
        }
    }

    pub fn into_exec_state(self) -> Result<FvmExecState<DB>, Self> {
        match self.stage {
            Stage::Tree(_) => Err(self),
            Stage::Exec(exec) => Ok(exec),
        }
    }

    fn put_state(&mut self, state: impl Serialize) -> anyhow::Result<Cid> {
        self.store()
            .put_cbor(&state, Code::Blake2b256)
            .context("failed to store actor state")
    }

    /// A horrible way of unifying the state tree under the two different stages.
    ///
    /// We only use this a few times, so perhaps it's not that much of a burden to duplicate some code.
    fn with_state_tree<F, G, T>(&mut self, f: F, g: G) -> T
    where
        F: FnOnce(&mut StateTree<DB>) -> T,
        G: FnOnce(&mut StateTree<MachineBlockstore<DB>>) -> T,
    {
        match self.stage {
            Stage::Tree(ref mut state_tree) => f(state_tree),
            Stage::Exec(ref mut exec_state) => g(exec_state.state_tree_mut()),
        }
    }

    /// Query the actor state from the state tree under the two different stages.
    fn get_actor_state<T: de::DeserializeOwned>(&self, actor: ActorID) -> anyhow::Result<T> {
        let actor_state_cid = match &self.stage {
            Stage::Tree(s) => s.get_actor(actor)?,
            Stage::Exec(s) => s.state_tree().get_actor(actor)?,
        }
        .ok_or_else(|| anyhow!("actor state {actor} not found, is it deployed?"))?
        .state;

        self.store()
            .get_cbor(&actor_state_cid)
            .context("failed to get actor state by state cid")?
            .ok_or_else(|| anyhow!("actor state by {actor_state_cid} not found"))
    }
}<|MERGE_RESOLUTION|>--- conflicted
+++ resolved
@@ -173,20 +173,6 @@
             Stage::Exec(exec_state) => match exec_state.commit()? {
                 (_, _, true) => bail!("FVM parameters are not expected to be updated in genesis"),
                 (cid, _, _) => Ok((cid, self.store)),
-<<<<<<< HEAD
-            },
-        }
-    }
-
-    /// Flush the data to the block store. Returns the state root cid and the underlying state store.
-    pub fn finalize(self) -> anyhow::Result<(Cid, DB)> {
-        match self.stage {
-            Stage::Tree(_) => Err(anyhow!("invalid finalize state")),
-            Stage::Exec(exec_state) => match exec_state.commit()? {
-                (_, _, true) => bail!("FVM parameters are not expected to be updated in genesis"),
-                (cid, _, _) => Ok((cid, self.store)),
-=======
->>>>>>> 8eae194c
             },
         }
     }
