--- conflicted
+++ resolved
@@ -6,28 +6,18 @@
 import {NotEnoughGenesisValidators, DuplicatedGenesisValidator, NotOwnerOfPublicKey, MethodNotAllowed} from "../errors/IPCErrors.sol";
 import {IGateway} from "../interfaces/IGateway.sol";
 import {IValidatorGater} from "../interfaces/IValidatorGater.sol";
-<<<<<<< HEAD
 import {Validator, ValidatorSet, PermissionMode, SubnetID, GenericToken} from "../structs/Subnet.sol";
-=======
-import {Validator, ValidatorSet, PermissionMode, SubnetID} from "../structs/Subnet.sol";
->>>>>>> cdc96613
 import {SubnetActorModifiers} from "../lib/LibSubnetActorStorage.sol";
 import {LibValidatorSet, LibStaking} from "../lib/LibStaking.sol";
 import {EnumerableSet} from "@openzeppelin/contracts/utils/structs/EnumerableSet.sol";
 import {LibSubnetActorStorage, SubnetActorStorage} from "./LibSubnetActorStorage.sol";
 import {SubnetIDHelper} from "../lib/SubnetIDHelper.sol";
-<<<<<<< HEAD
 import {GenericTokenHelper} from "../lib/GenericTokenHelper.sol";
-=======
->>>>>>> cdc96613
 
 library LibSubnetActor {
     using EnumerableSet for EnumerableSet.AddressSet;
     using SubnetIDHelper for SubnetID;
-<<<<<<< HEAD
     using GenericTokenHelper for GenericToken;
-=======
->>>>>>> cdc96613
 
     event SubnetBootstrapped(Validator[]);
 
@@ -176,10 +166,10 @@
 
         // this method is unnecessarily handling different cases because subnet actor needs
         // to "register" in gateway and different token types needs to be attached or approved.
-        // TODO: it's known that having gateway holding all subnets' funds is insecure, this 
+        // TODO: it's known that having gateway holding all subnets' funds is insecure, this
         // TODO: can be removed once contract redesign is in place.
         if (supplySourceNative && collateralSourceNative) {
-            IGateway(s.ipcGatewayAddr).register{value: g + collateral}(g, collateral);   
+            IGateway(s.ipcGatewayAddr).register{value: g + collateral}(g, collateral);
         } else if (!supplySourceNative && collateralSourceNative) {
             s.supplySource.increaseAllowance(s.ipcGatewayAddr, g);
             IGateway(s.ipcGatewayAddr).register{value: collateral}(g, collateral);
