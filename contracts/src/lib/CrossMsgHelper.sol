--- conflicted
+++ resolved
@@ -152,7 +152,6 @@
         return crossMsg.message.length == 0;
     }
 
-<<<<<<< HEAD
     /// @notice Executes a cross message envelope.
     ///
     /// This function doesn't revert except if the envelope is empty.
@@ -167,20 +166,11 @@
     ) public returns (bool success, bytes memory ret) {
         if (isEmpty(crossMsg)) {
             revert CannotExecuteEmptyEnvelope();
-=======
-    function execute(CrossMsg calldata crossMsg, SupplySource memory supplySource) public returns (bytes memory) {
-        uint256 value = crossMsg.message.value;
-        address recipient = crossMsg.message.to.rawAddress.extractEvmAddress().normalize();
-
-        if (crossMsg.message.method == METHOD_SEND) {
-            supplySource.transferFundsFromSupplySource({recipient: payable(recipient), value: value});
-            return EMPTY_BYTES;
->>>>>>> 9dcf0939
         }
 
         address recipient = crossMsg.to.rawAddress.extractEvmAddress().normalize();
         if (crossMsg.kind == IpcMsgKind.Transfer) {
-            return supplySource.transfer({recipient: payable(recipient), value: crossMsg.value});
+            return supplySource.transferFundsFromSupplySource({recipient: payable(recipient), value: crossMsg.value});
         } else if (crossMsg.kind == IpcMsgKind.Call || crossMsg.kind == IpcMsgKind.Receipt) {
             // send the envelope directly to the entrypoint
             // use supplySource so the tokens in the message are handled successfully
