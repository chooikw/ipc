// SPDX-License-Identifier: MIT OR Apache-2.0
pragma solidity 0.8.19;

import { IpcEnvelope, ResultMsg, CallMsg, IpcMsgKind } from "../src/structs/CrossNet.sol";
import { IPCAddress } from "../src/structs/Subnet.sol";
import { EMPTY_BYTES } from "../src/constants/Constants.sol";
import { IGateway } from "../src/interfaces/IGateway.sol";
import { ReentrancyGuard } from "openzeppelin-contracts/security/ReentrancyGuard.sol";
import { Ownable } from "openzeppelin-contracts/access/Ownable.sol";
import { CrossMsgHelper } from "../src/lib/CrossMsgHelper.sol";

// Interface that needs to be implemented by IPC-aware contracts.
//
// TODO: extract to a shared module, so that both the IPC contracts and the SDK can depend on this.
//  (IPC contracts reaching into the SDK is wrong).
interface IpcHandler {
    error CallerIsNotGateway();
    error UnsupportedMsgKind();
    error UnrecognizedResult();

    /// @notice Entrypoint for handling xnet messages in IPC-aware contracts.
    function handleIpcMessage(IpcEnvelope calldata envelope) external payable returns (bytes memory ret);
}

abstract contract IpcExchange is IpcHandler, Ownable, ReentrancyGuard  {
    using CrossMsgHelper for IpcEnvelope;

    // The address of the gateway in the network.
    address public immutable gatewayAddr;

    // List of messages in-flight for which the contract hasn't received a receipt yet.
    mapping(bytes32 => IpcEnvelope) public inflightMsgs;

    constructor(address gatewayAddr_) Ownable(msg.sender) {
        gatewayAddr = gatewayAddr_;
    }

    /// @notice Entrypoint for IPC-enabled contracts. This function is always called by
    /// the gateway when a `Call` or `Receipt` cross-net messages is targeted to
    /// a specific address in the subnet.
    function handleIpcMessage(IpcEnvelope calldata envelope) external payable onlyGateway returns (bytes memory) {
        // internal dispatch of the cross-net message to the right method.
        if (envelope.kind == IpcMsgKind.Call) {
            CallMsg memory call = abi.decode(envelope.message, (CallMsg));
            return _handleIpcCall(envelope, call);
        } else if (envelope.kind == IpcMsgKind.Result) {
            ResultMsg memory result = abi.decode(envelope.message, (ResultMsg));

            // Recover the original message.
            // If we were not tracking it, or if some details don't match, refuse to handle the receipt.
            IpcEnvelope storage orig = inflightMsgs[result.id];
            if (
                orig.message.length == 0 ||
                keccak256(abi.encode(envelope.from)) != keccak256(abi.encode(orig.to))
            ) {
                revert IpcHandler.UnrecognizedResult();
            }

            /// Note: if the result handler reverts, we will
            _handleIpcResult(orig, envelope, result);
            delete inflightMsgs[result.id];
            return EMPTY_BYTES;
        }
        revert UnsupportedMsgKind();
    }

    /// @notice Function to be overridden by the child contract to handle incoming IPC calls.
    ///
    /// NOTE: It's fine for this method to revert. If that happens, IPC will carry the error to the caller.
    function _handleIpcCall(IpcEnvelope memory envelope, CallMsg memory callMsg) internal virtual returns (bytes memory);

    /// @notice Function to be overridden by the child contract to handle results from previously performed IPC calls.
    ///
    /// NOTE: This must not revert as doing so will leave the correlation map in an inconsistent state.
    /// (IPC will consider the result delivery attempted, and will not repeat it again).
    function _handleIpcResult(IpcEnvelope storage original, IpcEnvelope memory result, ResultMsg memory resultMsg) internal virtual;

    /// @notice Method the implementation of this contract can invoke to perform an IPC call.
<<<<<<< HEAD
    function performIpcCall(IPCAddress memory to, CallMsg memory callMsg, uint256 value) internal returns (IpcEnvelope memory envelope) {
=======
    function performIpcCall(IPCAddress calldata to, CallMsg calldata callMsg, uint256 value) internal nonReentrant {
>>>>>>> 60fd8638
        // Queue the cross-net message for dispatch.
        envelope = IGateway(gatewayAddr).sendContractXnetMessage{value: value}(IpcEnvelope({
            kind: IpcMsgKind.Call,
            from: to, // TODO: will anyway be replaced by sendContractXnetMessage.
            to: to,
            nonce: 0, // TODO: will be replaced.
            value: value,
            message: abi.encode(callMsg)
        }));
        // Add the message to the list of inflights
        bytes32 id = envelope.toHash();
        inflightMsgs[id] = envelope;
    }

    function dropMessages(bytes32[] calldata ids) public onlyOwner {
        uint256 length = ids.length;
        for (uint256 i; i < length; ) {
            delete inflightMsgs[ids[i]];
            unchecked {
                ++i;
            }
        }
    }

    function _onlyGateway() private view {
        // only the gateway address is allowed to deliver xnet messages.
        if (msg.sender != gatewayAddr) {
            revert IpcHandler.CallerIsNotGateway();
        }
    }

    modifier onlyGateway() {
        _onlyGateway();
        _;
    }
}<|MERGE_RESOLUTION|>--- conflicted
+++ resolved
@@ -76,11 +76,7 @@
     function _handleIpcResult(IpcEnvelope storage original, IpcEnvelope memory result, ResultMsg memory resultMsg) internal virtual;
 
     /// @notice Method the implementation of this contract can invoke to perform an IPC call.
-<<<<<<< HEAD
-    function performIpcCall(IPCAddress memory to, CallMsg memory callMsg, uint256 value) internal returns (IpcEnvelope memory envelope) {
-=======
-    function performIpcCall(IPCAddress calldata to, CallMsg calldata callMsg, uint256 value) internal nonReentrant {
->>>>>>> 60fd8638
+    function performIpcCall(IPCAddress memory to, CallMsg memory callMsg, uint256 value) internal nonReentrant returns (IpcEnvelope memory envelope) {
         // Queue the cross-net message for dispatch.
         envelope = IGateway(gatewayAddr).sendContractXnetMessage{value: value}(IpcEnvelope({
             kind: IpcMsgKind.Call,
